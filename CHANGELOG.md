--- conflicted
+++ resolved
@@ -4,12 +4,11 @@
 SPDX-License-Identifier: CC0-1.0
 -->
 
-<<<<<<< HEAD
 QXmpp 1.6.0 (UNRELEASED)
 ------------------------
 
 *under development*
-=======
+
 QXmpp 1.5.3 (Mar 11, 2023)
 --------------------------
 
@@ -26,7 +25,6 @@
 Misc:
  - Add CMake option to manually specify Qt major version (@TheBluestBird)
  - Readd old PubSubIq and PubSubItem after justified complaints (@lnjX)
->>>>>>> 4897c9b6
 
 QXmpp 1.5.2 (Feb 23, 2023)
 --------------------------

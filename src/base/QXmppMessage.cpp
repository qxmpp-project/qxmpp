--- conflicted
+++ resolved
@@ -1247,7 +1247,9 @@
         // XEP-0334: Message Processing Hints
         if (element.namespaceURI() == ns_message_processing_hints &&
             HINT_TYPES.contains(element.tagName())) {
-            addHint(Hint(1 << HINT_TYPES.indexOf(element.tagName())));
+            if (const auto index = HINT_TYPES.indexOf(element.tagName()); index >= 0) {
+                addHint(Hint(1 << index));
+            }
             return true;
         }
         // XEP-0359: Unique and Stable Stanza IDs
@@ -1637,23 +1639,7 @@
             }
             writer->writeEndElement();
         }
-<<<<<<< HEAD
-
-=======
-    } else if (element.namespaceURI() == ns_message_processing_hints &&
-               HINT_TYPES.contains(element.tagName())) {
-        // XEP-0334: Message Processing Hints
-        if (const auto index = HINT_TYPES.indexOf(element.tagName()); index >= 0) {
-            addHint(Hint(1 << index));
-        }
-    } else if (checkElement(element, QStringLiteral("stanza-id"), ns_sid)) {
-        // XEP-0359: Unique and Stable Stanza IDs
-        d->stanzaId = element.attribute(QStringLiteral("id"));
-        d->stanzaIdBy = element.attribute(QStringLiteral("by"));
-    } else if (checkElement(element, QStringLiteral("origin-id"), ns_sid)) {
-        d->originId = element.attribute(QStringLiteral("id"));
-    } else if (checkElement(element, QStringLiteral("attach-to"), ns_message_attaching)) {
->>>>>>> 395d2af8
+
         // XEP-0367: Message Attaching
         if (!d->attachId.isEmpty()) {
             writer->writeStartElement(QStringLiteral("attach-to"));

# SPDX-FileCopyrightText: 2017 Niels Ole Salscheider <niels_ole@salscheider-online.de>
#
# SPDX-License-Identifier: CC0-1.0

cmake_minimum_required(VERSION 3.7)
<<<<<<< HEAD
project(qxmpp VERSION 1.6.0)
=======
project(qxmpp VERSION 1.5.4)
>>>>>>> b44a7ee3

set(SO_VERSION 4)

# C++ standard settings:
set(CMAKE_CXX_STANDARD 17)
set(CMAKE_CXX_STANDARD_REQUIRED ON)
set(CMAKE_CXX_EXTENSIONS OFF)

set(CMAKE_AUTOMOC ON)
set(CMAKE_AUTORCC ON)

set(CMAKE_MODULE_PATH ${CMAKE_MODULE_PATH} "${PROJECT_SOURCE_DIR}/cmake/modules")

# Qt
if(NOT DEFINED QT_VERSION_MAJOR)
    find_package(QT NAMES Qt6 Qt5 REQUIRED COMPONENTS Core Network Xml)
endif()
message("-- Choosing Qt ${QT_VERSION_MAJOR}")
find_package(Qt${QT_VERSION_MAJOR} 5.15.0 REQUIRED COMPONENTS Core Network Xml)

# QCA (optional)
find_package(Qca-qt${QT_VERSION_MAJOR} QUIET)
if(${QT_VERSION_MAJOR} EQUAL 6)
    find_package(Qt6Core5Compat)
endif()

include(GNUInstallDirs)

option(BUILD_SHARED "Build shared library" ON)
option(BUILD_TESTS "Build tests." ON)
option(BUILD_INTERNAL_TESTS "Build internal tests." OFF)
option(BUILD_DOCUMENTATION "Build API documentation." OFF)
option(BUILD_EXAMPLES "Build examples." ON)
option(BUILD_OMEMO "Build the OMEMO module" OFF)
option(WITH_GSTREAMER "Build with GStreamer support for Jingle" OFF)
option(WITH_QCA "Build with QCA for OMEMO or encrypted file sharing" ${Qca-qt${QT_VERSION_MAJOR}_FOUND})

set(QXMPP_TARGET QXmppQt${QT_VERSION_MAJOR})
set(QXMPPOMEMO_TARGET QXmppOmemoQt${QT_VERSION_MAJOR})

add_definitions(
    -DQT_DISABLE_DEPRECATED_BEFORE=0x050F00
    -DQURL_NO_CAST_FROM_STRING
    -DQT_NO_CAST_TO_ASCII
    -DQT_NO_FOREACH
    -DQT_NO_KEYWORDS
)

if(BUILD_OMEMO)
    add_definitions(-DBUILD_OMEMO)

    # libomemo-c
    find_package(PkgConfig REQUIRED)
    pkg_check_modules(OmemoC REQUIRED IMPORTED_TARGET libomemo-c)

    # QCA
    if(NOT WITH_QCA)
        message(FATAL_ERROR "OMEMO requires QCA (Qt Cryptographic Architecture)")
    endif()
endif()

if(WITH_QCA)
    add_definitions(-DWITH_QCA)
endif()

add_subdirectory(src)

if(BUILD_TESTS)
    enable_testing()
    add_subdirectory(tests)
endif()

if(BUILD_DOCUMENTATION)
    add_subdirectory(doc)
endif()

if(BUILD_EXAMPLES)
    add_subdirectory(examples)
endif()

include(CMakePackageConfigHelpers)

# Normal QXmppQt5/6 package
configure_package_config_file(
    QXmppConfig.cmake.in
    ${CMAKE_CURRENT_BINARY_DIR}/${QXMPP_TARGET}Config.cmake
    INSTALL_DESTINATION "${CMAKE_INSTALL_LIBDIR}/cmake/${QXMPP_TARGET}"
)

write_basic_package_version_file(
    ${CMAKE_CURRENT_BINARY_DIR}/${QXMPP_TARGET}ConfigVersion.cmake
    VERSION ${PROJECT_VERSION}
    COMPATIBILITY SameMajorVersion
)

install(
    FILES ${CMAKE_CURRENT_BINARY_DIR}/${QXMPP_TARGET}Config.cmake
          ${CMAKE_CURRENT_BINARY_DIR}/${QXMPP_TARGET}ConfigVersion.cmake
    DESTINATION "${CMAKE_INSTALL_LIBDIR}/cmake/${QXMPP_TARGET}"
    COMPONENT Devel
)

# QXmpp package with Qt version autodetect
configure_package_config_file(
    cmake/QXmppQtAutoConfig.cmake.in
    ${CMAKE_CURRENT_BINARY_DIR}/QXmppConfig.cmake
    INSTALL_DESTINATION "${CMAKE_INSTALL_LIBDIR}/cmake/QXmpp"
)

install(
    FILES ${CMAKE_CURRENT_BINARY_DIR}/QXmppConfig.cmake
    DESTINATION "${CMAKE_INSTALL_LIBDIR}/cmake/QXmpp"
    COMPONENT Devel
)
install(
    FILES ${CMAKE_CURRENT_SOURCE_DIR}/cmake/QXmppQtAutoConfigVersion.cmake
    RENAME QXmppConfigVersion.cmake
    DESTINATION "${CMAKE_INSTALL_LIBDIR}/cmake/QXmpp"
    COMPONENT Devel
)

# Generate QXmppQt5/6.pc
configure_file(${CMAKE_CURRENT_SOURCE_DIR}/qxmpp.pc.in ${CMAKE_CURRENT_BINARY_DIR}/qxmpp.pc @ONLY)
install(
    FILES ${CMAKE_CURRENT_BINARY_DIR}/qxmpp.pc
    RENAME QXmppQt${QT_VERSION_MAJOR}.pc
    DESTINATION "${CMAKE_INSTALL_LIBDIR}/pkgconfig"
    COMPONENT Devel
)

# "qxmpp.pc" for backwards-compatibility
if(QT_VERSION_MAJOR EQUAL 5)
    install(
        FILES ${CMAKE_CURRENT_BINARY_DIR}/qxmpp.pc
        DESTINATION "${CMAKE_INSTALL_LIBDIR}/pkgconfig"
        COMPONENT Devel
    )
endif()
<|MERGE_RESOLUTION|>--- conflicted
+++ resolved
@@ -3,11 +3,7 @@
 # SPDX-License-Identifier: CC0-1.0
 
 cmake_minimum_required(VERSION 3.7)
-<<<<<<< HEAD
 project(qxmpp VERSION 1.6.0)
-=======
-project(qxmpp VERSION 1.5.4)
->>>>>>> b44a7ee3
 
 set(SO_VERSION 4)
 
